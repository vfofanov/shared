--- conflicted
+++ resolved
@@ -1,18 +1,7 @@
 <?xml version="1.0" encoding="utf-8"?>
 <Project>
-<<<<<<< HEAD
-  <PropertyGroup>
+    <PropertyGroup>
     <TargetFramework>net6.0</TargetFramework>
-    <LangVersion>latest</LangVersion>
-    <PackageOutputPath>$(MSBuildThisFileDirectory)..\..\bin\Packages</PackageOutputPath>
-    <GenerateDocumentationFile>true</GenerateDocumentationFile>
-    <NoWarn>$(NoWarn);CS1591</NoWarn>
-    <NoWarn>EF1001;$(NoWarn)</NoWarn>
-    <TreatWarningsAsErrors>True</TreatWarningsAsErrors>
-  </PropertyGroup>
-=======
-    <PropertyGroup>
-        <TargetFramework>net5.0</TargetFramework>
         <LangVersion>latest</LangVersion>
         <PackageOutputPath>$(MSBuildThisFileDirectory)..\..\bin\Packages</PackageOutputPath>
         <GenerateDocumentationFile>true</GenerateDocumentationFile>
@@ -20,7 +9,6 @@
         <NoWarn>EF1001;$(NoWarn)</NoWarn>
         <TreatWarningsAsErrors>True</TreatWarningsAsErrors>
     </PropertyGroup>
->>>>>>> 727312bd
 
     <!--    Stenn MSBuild extensions-->
     <ItemGroup>
